--- conflicted
+++ resolved
@@ -22,14 +22,7 @@
   | `Link
   | `Dir
   | `Commit
-<<<<<<< HEAD
-<<<<<<< HEAD
 ]
-=======
-=======
->>>>>>> 56ac0c99
-] with sexp
->>>>>>> modified to mimic git-cat-file and git-ls-tree of the original Git
 
 type entry = {
   perm: perm;
@@ -45,15 +38,9 @@
 
 let pretty_perm = function
   | `Normal -> "normal"
-<<<<<<< HEAD
   | `Exec   -> "exec"
   | `Link   -> "link"
   | `Dir    -> "dir"
-=======
-  | `Exec   -> "exec  "
-  | `Link   -> "link  "
-  | `Dir    -> "dir   "
->>>>>>> 56ac0c99
   | `Commit -> "commit"
 
 let pp_hum_entry ppf e =
